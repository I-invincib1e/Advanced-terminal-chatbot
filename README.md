<div align="center">
  
# 🤖 Advanced Terminal Chatbot

[![Python](https://img.shields.io/badge/Python-3.8+-blue.svg)](https://www.python.org/downloads/)
[![License](https://img.shields.io/badge/License-MIT-green.svg)](LICENSE)
[![Version](https://img.shields.io/badge/Version-1.0.0-orange.svg)](https://github.com/Neorex80/advanced-terminal-chatbot)

> A powerful, modular terminal-based chatbot with direct support for OpenAI and Anthropic APIs

[🚀 Quick Start](#-quick-start) • [✨ Features](#-features) • [🧩 Modules](#-modules) • [� Contributing](#-contributing)

</div>

## � Quick Start

### Prerequisites
- Python 3.8+
- OpenAI or Anthropic API key

### Installation & Setup
```bash
# Clone the repository
git clone https://github.com/Neorex80/advanced-terminal-chatbot.git
cd advanced-terminal-chatbot

# Install dependencies
pip install -r requirements.txt

# Create and configure environment file
python main.py --create-env
# Edit .env with your API keys

# Run the chatbot
python main.py
```

## ✨ Key Features

| Feature | Description |
|---------|-------------|
| � **Multi-Provider Support** | Works with both OpenAI and Anthropic APIs |
| 🌈 **Syntax Highlighting** | Beautiful code display with Pygments |
| 🗂️ **Conversation Branching** | Create multiple conversation threads |
| � **Context Management** | Switch between different contexts seamlessly |
| � **Memory System** | Store and recall important information |
| 🧪 **Code Analysis** | Analyze code structure and suggest improvements |

## 🧩 Core Modules

<details>
<summary><b>Click to expand module overview</b></summary>

| Module | Functionality |
|--------|---------------|
| `chatbot.py` | Main application orchestrator |
| `chat.py` | Chat session management and API communication |
| `provider.py` | AI provider selection and model management |
| `code_analyzer.py` | Code analysis and syntax highlighting |
| `context_manager.py` | Context switching and memory storage |
| `conversation_brancher.py` | Branch management for conversations |
| `utils.py` | Configuration and utility functions |

</details>

## 📖 Usage Examples

### Basic Chat Commands
```bash
/help          # Show help information
/clear         # Clear conversation history
/history       # Show conversation history
/stream        # Toggle streaming mode
/quit          # Exit the chat
```

### Code Analysis
```bash
/analyze def hello(): print("Hello World")  # Full code analysis
/highlight function greet(name) { return `Hello ${name}!`; }  # Syntax only
```

### Context Management
```bash
/context create Python Development python,development  # Create new context
/context switch ctx_abc123                            # Switch context
```

### Branch Management
```bash
/branch create Feature Development feature,new        # Create new branch
/branch fork Experiment                               # Fork current branch
/branch tree                                         # View branch structure
```

### Memory System
```bash
/memory add "Python is great for data analysis" 0.8 python,data fact  # Add memory
/memory search python                                                 # Search memories
```

## 🧪 Testing

```bash
# Run all tests
python run_tests.py

# Run specific test
python -m unittest tests.test_chat -v
```

## 🤝 Contributing

1. Fork the repository
2. Create your feature branch (`git checkout -b feature/AmazingFeature`)
3. Commit your changes (`git commit -m 'Add some AmazingFeature'`)
4. Push to the branch (`git push origin feature/AmazingFeature`)
5. Open a pull request

## 📄 License

<<<<<<< HEAD
Distributed under the MIT License. See [LICENSE](LICENSE) for more information.
=======

<img width="685" height="758" alt="image" src="https://github.com/user-attachments/assets/af66c44d-aff7-4b0f-8d1a-f05ab28c8a8a" />

>>>>>>> 9409d4c8

## � Show Your Support

If you find this project useful, please consider giving it a star! ⭐<|MERGE_RESOLUTION|>--- conflicted
+++ resolved
@@ -8,15 +8,17 @@
 
 > A powerful, modular terminal-based chatbot with direct support for OpenAI and Anthropic APIs
 
-[🚀 Quick Start](#-quick-start) • [✨ Features](#-features) • [🧩 Modules](#-modules) • [� Contributing](#-contributing)
+[🚀 Quick Start](#-quick-start) • [✨ Features](#-features) • [🧩 Modules](#-modules) • [🤝 Contributing](#-contributing)
 
 </div>
 
-## � Quick Start
+## 🚀 Quick Start
 
 ### Prerequisites
-- Python 3.8+
-- OpenAI or Anthropic API key
+- **Python**: 3.8 or higher
+- **Dependencies**: requests, python-dotenv, pygments libraries
+- **API Key**: Valid key from OpenAI or Anthropic
+- **Internet**: Stable connection required
 
 ### Installation & Setup
 ```bash
@@ -39,11 +41,11 @@
 
 | Feature | Description |
 |---------|-------------|
-| � **Multi-Provider Support** | Works with both OpenAI and Anthropic APIs |
+| 🧠 **Multi-Provider Support** | Works with both OpenAI and Anthropic APIs |
 | 🌈 **Syntax Highlighting** | Beautiful code display with Pygments |
 | 🗂️ **Conversation Branching** | Create multiple conversation threads |
-| � **Context Management** | Switch between different contexts seamlessly |
-| � **Memory System** | Store and recall important information |
+| 🌿 **Context Management** | Switch between different contexts seamlessly |
+| 💾 **Memory System** | Store and recall important information |
 | 🧪 **Code Analysis** | Analyze code structure and suggest improvements |
 
 ## 🧩 Core Modules
@@ -119,14 +121,8 @@
 
 ## 📄 License
 
-<<<<<<< HEAD
 Distributed under the MIT License. See [LICENSE](LICENSE) for more information.
-=======
 
-<img width="685" height="758" alt="image" src="https://github.com/user-attachments/assets/af66c44d-aff7-4b0f-8d1a-f05ab28c8a8a" />
-
->>>>>>> 9409d4c8
-
-## � Show Your Support
+## 🌟 Show Your Support
 
 If you find this project useful, please consider giving it a star! ⭐